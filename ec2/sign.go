package ec2

import (
	"crypto/hmac"
	"crypto/sha256"
	"encoding/base64"
	"launchpad.net/goamz/aws"
	"sort"
	"strings"
)

// ----------------------------------------------------------------------------
// EC2 signing (http://goo.gl/fQmAN)

var b64 = base64.StdEncoding

func sign(auth aws.Auth, method, path string, params map[string]string, host string) {
	params["AWSAccessKeyId"] = auth.AccessKey
	params["SignatureVersion"] = "2"
	params["SignatureMethod"] = "HmacSHA256"

	// AWS specifies that the parameters in a signed request must
<<<<<<< HEAD
	// be in natural order of the keys. This is distinct from the
	// natural order of the encoded value of key=value. Basically
	// percent and equals affect the sorting order.
=======
	// be provided in the natural order of the keys. This is distinct
	// from the natural order of the encoded value of key=value.
	// Percent and equals affect the sorting order.
>>>>>>> 8e4ef2c3
	var keys, sarray []string
	for k, _ := range params {
		keys = append(keys, k)
	}
	sort.Strings(keys)
	for _, k := range keys {
		sarray = append(sarray, aws.Encode(k)+"="+aws.Encode(params[k]))
	}
	joined := strings.Join(sarray, "&")
	payload := method + "\n" + host + "\n" + path + "\n" + joined
	hash := hmac.New(sha256.New, []byte(auth.SecretKey))
	hash.Write([]byte(payload))
	signature := make([]byte, b64.EncodedLen(hash.Size()))
	b64.Encode(signature, hash.Sum(nil))

	params["Signature"] = string(signature)
}<|MERGE_RESOLUTION|>--- conflicted
+++ resolved
@@ -20,15 +20,9 @@
 	params["SignatureMethod"] = "HmacSHA256"
 
 	// AWS specifies that the parameters in a signed request must
-<<<<<<< HEAD
-	// be in natural order of the keys. This is distinct from the
-	// natural order of the encoded value of key=value. Basically
-	// percent and equals affect the sorting order.
-=======
 	// be provided in the natural order of the keys. This is distinct
 	// from the natural order of the encoded value of key=value.
 	// Percent and equals affect the sorting order.
->>>>>>> 8e4ef2c3
 	var keys, sarray []string
 	for k, _ := range params {
 		keys = append(keys, k)
