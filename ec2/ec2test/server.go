// The ec2test package implements a fake EC2 provider with
// the capability of inducing errors on any given operation,
// and retrospectively determining what operations have been
// carried out.
package ec2test

import (
	"encoding/base64"
	"encoding/xml"
	"fmt"
	"io"
	"launchpad.net/goamz/ec2"
	"net"
	"net/http"
	"net/url"
	"regexp"
	"strconv"
	"strings"
	"sync"
)

var b64 = base64.StdEncoding

// Action represents a request that changes the ec2 state.
type Action struct {
	RequestId string

	// Request holds the requested action as a url.Values instance
	Request url.Values

	// If the action succeeded, Response holds the value that
	// was marshalled to build the XML response for the request.
	Response interface{}

	// If the action failed, Err holds an error giving details of the failure.
	Err *ec2.Error
}

// TODO possible other things:
// - some virtual time stamp interface, so a client
// can ask for all actions after a certain virtual time.

// Server implements an EC2 simulator for use in testing.
type Server struct {
	url      string
	listener net.Listener
	mu       sync.Mutex
	reqs     []*Action

	instances            map[string]*Instance      // id -> instance
	reservations         map[string]*reservation   // id -> reservation
	groups               map[string]*securityGroup // id -> group
	maxId                counter
	reqId                counter
	reservationId        counter
	groupId              counter
	initialInstanceState ec2.InstanceState
}

// reservation holds a simulated ec2 reservation.
type reservation struct {
	id        string
	instances map[string]*Instance
	groups    []*securityGroup
}

// instance holds a simulated ec2 instance
type Instance struct {
	// UserData holds the data that was passed to the RunInstances request
	// when the instance was started.
	UserData    []byte
	id          string
	imageId     string
	reservation *reservation
	instType    string
	state       ec2.InstanceState
}

// permKey represents permission for a given security
// group or IP address (but not both) to access a given range of
// ports. Equality of permKeys is used in the implementation of
// permission sets, relying on the uniqueness of securityGroup
// instances.
type permKey struct {
	protocol string
	fromPort int
	toPort   int
	group    *securityGroup
	ipAddr   string
}

// securityGroup holds a simulated ec2 security group.
// Instances of securityGroup should only be created through
// Server.createSecurityGroup to ensure that groups can be
// compared by pointer value.
type securityGroup struct {
	id          string
	name        string
	description string

	perms map[permKey]bool
}

func (g *securityGroup) ec2SecurityGroup() ec2.SecurityGroup {
	return ec2.SecurityGroup{
		Name: g.name,
		Id:   g.id,
	}
}

func (g *securityGroup) matchAttr(attr, value string) (ok bool, err error) {
	switch attr {
	case "description":
		return g.description == value, nil
	case "group-id":
		return g.id == value, nil
	case "group-name":
		return g.name == value, nil
	case "ip-permission.cidr":
		return g.hasPerm(func(k permKey) bool { return k.ipAddr == value }), nil
	case "ip-permission.group-name":
		return g.hasPerm(func(k permKey) bool {
			return k.group != nil && k.group.name == value
		}), nil
	case "ip-permission.from-port":
		port, err := strconv.Atoi(value)
		if err != nil {
			return false, err
		}
		return g.hasPerm(func(k permKey) bool { return k.fromPort == port }), nil
	case "ip-permission.to-port":
		port, err := strconv.Atoi(value)
		if err != nil {
			return false, err
		}
		return g.hasPerm(func(k permKey) bool { return k.toPort == port }), nil
	case "ip-permission.protocol":
		return g.hasPerm(func(k permKey) bool { return k.protocol == value }), nil
	case "owner-id":
		return value == ownerId, nil
	}
	return false, fmt.Errorf("unknown attribute %q", attr)
}

func (g *securityGroup) hasPerm(test func(k permKey) bool) bool {
	for k := range g.perms {
		if test(k) {
			return true
		}
	}
	return false
}

// ec2Perms returns the list of EC2 permissions granted
// to g. It groups permissions by port range and protocol.
func (g *securityGroup) ec2Perms() (perms []ec2.IPPerm) {
	// The grouping is held in result. We use permKey for convenience,
	// (ensuring that the group and ipAddr of each key is zero). For
	// each protocol/port range combination, we build up the permission
	// set in the associated value.
	result := make(map[permKey]*ec2.IPPerm)
	for k := range g.perms {
		groupKey := k
		groupKey.group = nil
		groupKey.ipAddr = ""

		ec2p := result[groupKey]
		if ec2p == nil {
			ec2p = &ec2.IPPerm{
				Protocol: k.protocol,
				FromPort: k.fromPort,
				ToPort:   k.toPort,
			}
			result[groupKey] = ec2p
		}
		if k.group != nil {
			ec2p.SourceGroups = append(ec2p.SourceGroups,
				ec2.UserSecurityGroup{
					Id:      k.group.id,
					Name:    k.group.name,
					OwnerId: ownerId,
				})
		} else {
			ec2p.SourceIPs = append(ec2p.SourceIPs, k.ipAddr)
		}
	}
	for _, ec2p := range result {
		perms = append(perms, *ec2p)
	}
	return
}

var actions = map[string]func(*Server, http.ResponseWriter, *http.Request, string) interface{}{
	"RunInstances":                  (*Server).runInstances,
	"TerminateInstances":            (*Server).terminateInstances,
	"DescribeInstances":             (*Server).describeInstances,
	"CreateSecurityGroup":           (*Server).createSecurityGroup,
	"DescribeSecurityGroups":        (*Server).describeSecurityGroups,
	"DeleteSecurityGroup":           (*Server).deleteSecurityGroup,
	"AuthorizeSecurityGroupIngress": (*Server).authorizeSecurityGroupIngress,
	"RevokeSecurityGroupIngress":    (*Server).revokeSecurityGroupIngress,
}

const ownerId = "9876"

// newAction allocates a new action and adds it to the
// recorded list of server actions.
func (srv *Server) newAction() *Action {
	srv.mu.Lock()
	defer srv.mu.Unlock()

	a := new(Action)
	srv.reqs = append(srv.reqs, a)
	return a
}

// NewServer returns a new server.
func NewServer() (*Server, error) {
	srv := &Server{
		instances:            make(map[string]*Instance),
		groups:               make(map[string]*securityGroup),
		reservations:         make(map[string]*reservation),
		initialInstanceState: Pending,
	}

	// Add default security group.
	g := &securityGroup{
		name:        "default",
		description: "default group",
		id:          fmt.Sprintf("sg-%d", srv.groupId.next()),
	}
	g.perms = map[permKey]bool{
		permKey{
			protocol: "icmp",
			fromPort: -1,
			toPort:   -1,
			group:    g,
		}: true,
		permKey{
			protocol: "tcp",
			fromPort: 0,
			toPort:   65535,
			group:    g,
		}: true,
		permKey{
			protocol: "udp",
			fromPort: 0,
			toPort:   65535,
			group:    g,
		}: true,
	}
	srv.groups[g.id] = g

	l, err := net.Listen("tcp", "localhost:0")
	if err != nil {
		return nil, fmt.Errorf("cannot listen on localhost: %v", err)
	}
	srv.listener = l

	srv.url = "http://" + l.Addr().String()

	// we use HandlerFunc rather than *Server directly so that we
	// can avoid exporting HandlerFunc from *Server.
	go http.Serve(l, http.HandlerFunc(func(w http.ResponseWriter, req *http.Request) {
		srv.serveHTTP(w, req)
	}))
	return srv, nil
}

// Quit closes down the server.
func (srv *Server) Quit() {
	srv.listener.Close()
}

// SetInitialInstanceState sets the state that any new instances will be started in.
func (srv *Server) SetInitialInstanceState(state ec2.InstanceState) {
	srv.mu.Lock()
	srv.initialInstanceState = state
	srv.mu.Unlock()
}

// URL returns the URL of the server.
func (srv *Server) URL() string {
	return srv.url
}

// serveHTTP serves the EC2 protocol.
func (srv *Server) serveHTTP(w http.ResponseWriter, req *http.Request) {
	req.ParseForm()

	a := srv.newAction()
	a.RequestId = fmt.Sprintf("req%d", srv.reqId.next())
	a.Request = req.Form

	// Methods on Server that deal with parsing user data
	// may fail. To save on error handling code, we allow these
	// methods to call fatalf, which will panic with an *ec2.Error
	// which will be caught here and returned
	// to the client as a properly formed EC2 error.
	defer func() {
		switch err := recover().(type) {
		case *ec2.Error:
			a.Err = err
			err.RequestId = a.RequestId
			writeError(w, err)
		case nil:
		default:
			panic(err)
		}
	}()

	f := actions[req.Form.Get("Action")]
	if f == nil {
		fatalf(400, "InvalidParameterValue", "Unrecognized Action")
	}

	response := f(srv, w, req, a.RequestId)
	a.Response = response

	w.Header().Set("Content-Type", `xml version="1.0" encoding="UTF-8"`)
	xmlMarshal(w, response)
}

// Instance returns the instance for the given instance id.
// It returns nil if there is no such instance.
func (srv *Server) Instance(id string) *Instance {
	srv.mu.Lock()
	defer srv.mu.Unlock()
	return srv.instances[id]
}

// writeError writes an appropriate error response.
// TODO how should we deal with errors when the
// error itself is potentially generated by backend-agnostic
// code?
func writeError(w http.ResponseWriter, err *ec2.Error) {
	// Error encapsulates an error returned by EC2.
	// TODO merge with ec2.Error when xml supports ignoring a field.
	type ec2error struct {
		Code      string // EC2 error code ("UnsupportedOperation", ...)
		Message   string // The human-oriented error message
		RequestId string
	}

	type Response struct {
		RequestId string
		Errors    []ec2error `xml:"Errors>Error"`
	}

	w.Header().Set("Content-Type", `xml version="1.0" encoding="UTF-8"`)
	w.WriteHeader(err.StatusCode)
	xmlMarshal(w, Response{
		RequestId: err.RequestId,
		Errors: []ec2error{{
			Code:    err.Code,
			Message: err.Message,
		}},
	})
}

// xmlMarshal is the same as xml.Marshal except that
// it panics on error. The marshalling should not fail,
// but we want to know if it does.
func xmlMarshal(w io.Writer, x interface{}) {
	if err := xml.NewEncoder(w).Encode(x); err != nil {
		panic(fmt.Errorf("error marshalling %#v: %v", x, err))
	}
}

// formToGroups parses a set of SecurityGroup form values
// as found in a RunInstances request, and returns the resulting
// slice of security groups.
// It calls fatalf if a group is not found.
func (srv *Server) formToGroups(form url.Values) []*securityGroup {
	var groups []*securityGroup
	for name, values := range form {
		switch {
		case strings.HasPrefix(name, "SecurityGroupId."):
			if g := srv.groups[values[0]]; g != nil {
				groups = append(groups, g)
			} else {
				fatalf(400, "InvalidGroup.NotFound", "unknown group id %q", values[0])
			}
		case strings.HasPrefix(name, "SecurityGroup."):
			var found *securityGroup
			for _, g := range srv.groups {
				if g.name == values[0] {
					found = g
				}
			}
			if found == nil {
				fatalf(400, "InvalidGroup.NotFound", "unknown group name %q", values[0])
			}
			groups = append(groups, found)
		}
	}
	return groups
}

// runInstances implements the EC2 RunInstances entry point.
func (srv *Server) runInstances(w http.ResponseWriter, req *http.Request, reqId string) interface{} {
	min := atoi(req.Form.Get("MinCount"))
	max := atoi(req.Form.Get("MaxCount"))
	if min < 0 || max < 1 {
		fatalf(400, "InvalidParameterValue", "bad values for MinCount or MaxCount")
	}
	if min > max {
		fatalf(400, "InvalidParameterCombination", "MinCount is greater than MaxCount")
	}
	var userData []byte
	if data := req.Form.Get("UserData"); data != "" {
		var err error
		userData, err = b64.DecodeString(data)
		if err != nil {
			fatalf(400, "InvalidParameterValue", "bad UserData value: %v", err)
		}
	}

	// TODO attributes still to consider:
<<<<<<< HEAD
	//	ImageId: 			accept anything, we can verify later
	//	KeyName          		?
	//	InstanceType    	?
	//	KernelId              	?
	//	RamdiskId             	?
	//	AvailZone             	?
	//	GroupName             	tag
	//	Monitoring            	ignore?
	//	SubnetId           		?
	//	DisableAPITermination bool
	//	ShutdownBehavior      string
	//	PrivateIPAddress      string
=======
	//    ImageId:                  accept anything, we can verify later
	//    KeyName                   ?
	//    InstanceType              ?
	//    KernelId                  ?
	//    RamdiskId                 ?
	//    AvailZone                 ?
	//    GroupName                 tag
	//    Monitoring                ignore?
	//    SubnetId                  ?
	//    DisableAPITermination     bool
	//    ShutdownBehavior          string
	//    PrivateIPAddress          string
>>>>>>> 8e4ef2c3

	srv.mu.Lock()
	defer srv.mu.Unlock()

	// make sure that form fields are correct before creating the reservation.
	instType := req.Form.Get("InstanceType")
	imageId := req.Form.Get("ImageId")

	r := srv.newReservation(srv.formToGroups(req.Form))

	var resp ec2.RunInstancesResp
	resp.RequestId = reqId
	resp.ReservationId = r.id
	resp.OwnerId = ownerId

	for i := 0; i < max; i++ {
		inst := srv.newInstance(r, instType, imageId, srv.initialInstanceState)
		inst.UserData = userData
		resp.Instances = append(resp.Instances, inst.ec2instance())
	}
	return &resp
}

func (srv *Server) group(group ec2.SecurityGroup) *securityGroup {
	if group.Id != "" {
		return srv.groups[group.Id]
	}
	for _, g := range srv.groups {
		if g.name == group.Name {
			return g
		}
	}
	return nil
}

// NewInstances creates n new instances in srv with the given instance type,
// image ID,  initial state and security groups. If any group does not already
// exist, it will be created. NewInstances returns the ids of the new instances.
func (srv *Server) NewInstances(n int, instType string, imageId string, state ec2.InstanceState, groups []ec2.SecurityGroup) []string {
	srv.mu.Lock()
	defer srv.mu.Unlock()

	rgroups := make([]*securityGroup, len(groups))
	for i, group := range groups {
		g := srv.group(group)
		if g == nil {
			fatalf(400, "InvalidGroup.NotFound", "no such group %v", g)
		}
		rgroups[i] = g
	}
	r := srv.newReservation(rgroups)

	ids := make([]string, n)
	for i := 0; i < n; i++ {
		inst := srv.newInstance(r, instType, imageId, state)
		ids[i] = inst.id
	}
	return ids
}

func (srv *Server) newInstance(r *reservation, instType string, imageId string, state ec2.InstanceState) *Instance {
	inst := &Instance{
		id:          fmt.Sprintf("i-%d", srv.maxId.next()),
		instType:    instType,
		imageId:     imageId,
		state:       state,
		reservation: r,
	}
	srv.instances[inst.id] = inst
	r.instances[inst.id] = inst
	return inst
}

func (srv *Server) newReservation(groups []*securityGroup) *reservation {
	r := &reservation{
		id:        fmt.Sprintf("r-%d", srv.reservationId.next()),
		instances: make(map[string]*Instance),
		groups:    groups,
	}

	srv.reservations[r.id] = r
	return r
}

func (srv *Server) terminateInstances(w http.ResponseWriter, req *http.Request, reqId string) interface{} {
	srv.mu.Lock()
	defer srv.mu.Unlock()
	var resp ec2.TerminateInstancesResp
	resp.RequestId = reqId
	var insts []*Instance
	for attr, vals := range req.Form {
		if strings.HasPrefix(attr, "InstanceId.") {
			id := vals[0]
			inst := srv.instances[id]
			if inst == nil {
				fatalf(400, "InvalidInstanceID.NotFound", "no such instance id %q", id)
			}
			insts = append(insts, inst)
		}
	}
	for _, inst := range insts {
		resp.StateChanges = append(resp.StateChanges, inst.terminate())
	}
	return &resp
}

func (inst *Instance) terminate() (d ec2.InstanceStateChange) {
	d.PreviousState = inst.state
	inst.state = ShuttingDown
	d.CurrentState = inst.state
	d.InstanceId = inst.id
	return d
}

func (inst *Instance) ec2instance() ec2.Instance {
	return ec2.Instance{
		InstanceId:   inst.id,
		InstanceType: inst.instType,
		ImageId:      inst.imageId,
		DNSName:      fmt.Sprintf("%s.example.com", inst.id),
		// TODO the rest
	}
}

func (inst *Instance) matchAttr(attr, value string) (ok bool, err error) {
	switch attr {
	case "architecture":
		return value == "i386", nil
	case "instance-id":
		return inst.id == value, nil
	case "group-id":
		for _, g := range inst.reservation.groups {
			if g.id == value {
				return true, nil
			}
		}
		return false, nil
	case "group-name":
		for _, g := range inst.reservation.groups {
			if g.name == value {
				return true, nil
			}
		}
		return false, nil
	case "image-id":
		return value == inst.imageId, nil
	case "instance-state-code":
		code, err := strconv.Atoi(value)
		if err != nil {
			return false, err
		}
		return code&0xff == inst.state.Code, nil
	case "instance-state-name":
		return value == inst.state.Name, nil
	}
	return false, fmt.Errorf("unknown attribute %q", attr)
}

var (
	Pending      = ec2.InstanceState{0, "pending"}
	Running      = ec2.InstanceState{16, "running"}
	ShuttingDown = ec2.InstanceState{32, "shutting-down"}
	Terminated   = ec2.InstanceState{16, "terminated"}
	Stopped      = ec2.InstanceState{16, "stopped"}
)

func (srv *Server) createSecurityGroup(w http.ResponseWriter, req *http.Request, reqId string) interface{} {
	name := req.Form.Get("GroupName")
	if name == "" {
		fatalf(400, "InvalidParameterValue", "empty security group name")
	}
	srv.mu.Lock()
	defer srv.mu.Unlock()
	if srv.group(ec2.SecurityGroup{Name: name}) != nil {
		fatalf(400, "InvalidGroup.Duplicate", "group %q already exists", name)
	}
	g := &securityGroup{
		name:        name,
		description: req.Form.Get("GroupDescription"),
		id:          fmt.Sprintf("sg-%d", srv.groupId.next()),
		perms:       make(map[permKey]bool),
	}
	srv.groups[g.id] = g
	// we define a local type for this because ec2.CreateSecurityGroupResp
	// contains SecurityGroup, but the response to this request
	// should not contain the security group name.
	type CreateSecurityGroupResponse struct {
		RequestId string `xml:"requestId"`
		Return    bool   `xml:"return"`
		GroupId   string `xml:"groupId"`
	}
	r := &CreateSecurityGroupResponse{
		RequestId: reqId,
		Return:    true,
		GroupId:   g.id,
	}
	return r
}

func (srv *Server) notImplemented(w http.ResponseWriter, req *http.Request, reqId string) interface{} {
	fatalf(500, "InternalError", "not implemented")
	panic("not reached")
}

func (srv *Server) describeInstances(w http.ResponseWriter, req *http.Request, reqId string) interface{} {
	srv.mu.Lock()
	defer srv.mu.Unlock()
	insts := make(map[*Instance]bool)
	for name, vals := range req.Form {
		if !strings.HasPrefix(name, "InstanceId.") {
			continue
		}
		inst := srv.instances[vals[0]]
		if inst == nil {
			fatalf(400, "InvalidInstanceID.NotFound", "instance %q not found", vals[0])
		}
		insts[inst] = true
	}

	f := newFilter(req.Form)

	var resp ec2.InstancesResp
	resp.RequestId = reqId
	for _, r := range srv.reservations {
		var instances []ec2.Instance
		for _, inst := range r.instances {
			if len(insts) > 0 && !insts[inst] {
				continue
			}
			ok, err := f.ok(inst)
			if ok {
				instances = append(instances, inst.ec2instance())
			} else if err != nil {
				fatalf(400, "InvalidParameterValue", "describe instances: %v", err)
			}
		}
		if len(instances) > 0 {
			var groups []ec2.SecurityGroup
			for _, g := range r.groups {
				groups = append(groups, g.ec2SecurityGroup())
			}
			resp.Reservations = append(resp.Reservations, ec2.Reservation{
				ReservationId:  r.id,
				OwnerId:        ownerId,
				Instances:      instances,
				SecurityGroups: groups,
			})
		}
	}
	return &resp
}

func (srv *Server) describeSecurityGroups(w http.ResponseWriter, req *http.Request, reqId string) interface{} {
	// BUG similar bug to describeInstances, but for GroupName and GroupId
	srv.mu.Lock()
	defer srv.mu.Unlock()

	var groups []*securityGroup
	for name, vals := range req.Form {
		var g ec2.SecurityGroup
		switch {
		case strings.HasPrefix(name, "GroupName."):
			g.Name = vals[0]
		case strings.HasPrefix(name, "GroupId."):
			g.Id = vals[0]
		default:
			continue
		}
		sg := srv.group(g)
		if sg == nil {
			fatalf(400, "InvalidGroup.NotFound", "no such group %v", g)
		}
		groups = append(groups, sg)
	}
	if len(groups) == 0 {
		for _, g := range srv.groups {
			groups = append(groups, g)
		}
	}

	f := newFilter(req.Form)
	var resp ec2.SecurityGroupsResp
	resp.RequestId = reqId
	for _, group := range groups {
		ok, err := f.ok(group)
		if ok {
			resp.Groups = append(resp.Groups, ec2.SecurityGroupInfo{
				OwnerId:       ownerId,
				SecurityGroup: group.ec2SecurityGroup(),
				Description:   group.description,
				IPPerms:       group.ec2Perms(),
			})
		} else if err != nil {
			fatalf(400, "InvalidParameterValue", "describe security groups: %v", err)
		}
	}
	return &resp
}

func (srv *Server) authorizeSecurityGroupIngress(w http.ResponseWriter, req *http.Request, reqId string) interface{} {
	srv.mu.Lock()
	defer srv.mu.Unlock()
	g := srv.group(ec2.SecurityGroup{
		Name: req.Form.Get("GroupName"),
		Id:   req.Form.Get("GroupId"),
	})
	if g == nil {
		fatalf(400, "InvalidGroup.NotFound", "group not found")
	}
	perms := srv.parsePerms(req)

	for _, p := range perms {
		if g.perms[p] {
			fatalf(400, "InvalidPermission.Duplicate", "Permission has already been authorized on the specified group")
		}
	}
	for _, p := range perms {
		g.perms[p] = true
	}
	return &ec2.SimpleResp{
		XMLName:   xml.Name{"", "AuthorizeSecurityGroupIngressResponse"},
		RequestId: reqId,
	}
}

func (srv *Server) revokeSecurityGroupIngress(w http.ResponseWriter, req *http.Request, reqId string) interface{} {
	srv.mu.Lock()
	defer srv.mu.Unlock()
	g := srv.group(ec2.SecurityGroup{
		Name: req.Form.Get("GroupName"),
		Id:   req.Form.Get("GroupId"),
	})
	if g == nil {
		fatalf(400, "InvalidGroup.NotFound", "group not found")
	}
	perms := srv.parsePerms(req)

	// Note EC2 does not give an error if asked to revoke an authorization
	// that does not exist.
	for _, p := range perms {
		delete(g.perms, p)
	}
	return &ec2.SimpleResp{
		XMLName:   xml.Name{"", "RevokeSecurityGroupIngressResponse"},
		RequestId: reqId,
	}
}

var secGroupPat = regexp.MustCompile(`^sg-[a-z0-9]+$`)
var ipPat = regexp.MustCompile(`^[0-9]+\.[0-9]+\.[0-9]+\.[0-9]+/[0-9]+$`)
var ownerIdPat = regexp.MustCompile(`^[0-9]+$`)

// parsePerms returns a slice of permKey values extracted
// from the permission fields in req.
func (srv *Server) parsePerms(req *http.Request) []permKey {
	// perms maps an index found in the form to its associated
	// IPPerm. For instance, the form value with key
	// "IpPermissions.3.FromPort" will be stored in perms[3].FromPort
	perms := make(map[int]ec2.IPPerm)

	type subgroupKey struct {
		id1, id2 int
	}
	// Each IPPerm can have many source security groups.  The form key
	// for a source security group contains two indices: the index
	// of the IPPerm and the sub-index of the security group. The
	// sourceGroups map maps from a subgroupKey containing these
	// two indices to the associated security group. For instance,
	// the form value with key "IPPermissions.3.Groups.2.GroupName"
	// will be stored in sourceGroups[subgroupKey{3, 2}].Name.
	sourceGroups := make(map[subgroupKey]ec2.UserSecurityGroup)

	// For each value in the form we store its associated information in the
	// above maps. The maps are necessary because the form keys may
	// arrive in any order, and the indices are not
	// necessarily sequential or even small.
	for name, vals := range req.Form {
		val := vals[0]
		var id1 int
		var rest string
		if x, _ := fmt.Sscanf(name, "IpPermissions.%d.%s", &id1, &rest); x != 2 {
			continue
		}
		ec2p := perms[id1]
		switch {
		case rest == "FromPort":
			ec2p.FromPort = atoi(val)
		case rest == "ToPort":
			ec2p.ToPort = atoi(val)
		case rest == "IpProtocol":
			switch val {
			case "tcp", "udp", "icmp":
				ec2p.Protocol = val
			default:
				// check it's a well formed number
				atoi(val)
				ec2p.Protocol = val
			}
		case strings.HasPrefix(rest, "Groups."):
			k := subgroupKey{id1: id1}
			if x, _ := fmt.Sscanf(rest[len("Groups."):], "%d.%s", &k.id2, &rest); x != 2 {
				continue
			}
			g := sourceGroups[k]
			switch rest {
			case "UserId":
				// BUG if the user id is blank, this does not conform to the
				// way that EC2 handles it - a specified but blank owner id
				// can cause RevokeSecurityGroupIngress to fail with
				// "group not found" even if the security group id has been
				// correctly specified.
				// By failing here, we ensure that we fail early in this case.
				if !ownerIdPat.MatchString(val) {
					fatalf(400, "InvalidUserID.Malformed", "Invalid user ID: %q", val)
				}
				g.OwnerId = val
			case "GroupName":
				g.Name = val
			case "GroupId":
				if !secGroupPat.MatchString(val) {
					fatalf(400, "InvalidGroupId.Malformed", "Invalid group ID: %q", val)
				}
				g.Id = val
			default:
				fatalf(400, "UnknownParameter", "unknown parameter %q", name)
			}
			sourceGroups[k] = g
		case strings.HasPrefix(rest, "IpRanges."):
			var id2 int
			if x, _ := fmt.Sscanf(rest[len("IpRanges."):], "%d.%s", &id2, &rest); x != 2 {
				continue
			}
			switch rest {
			case "CidrIp":
				if !ipPat.MatchString(val) {
					fatalf(400, "InvalidPermission.Malformed", "Invalid IP range: %q", val)
				}
				ec2p.SourceIPs = append(ec2p.SourceIPs, val)
			default:
				fatalf(400, "UnknownParameter", "unknown parameter %q", name)
			}
		default:
			fatalf(400, "UnknownParameter", "unknown parameter %q", name)
		}
		perms[id1] = ec2p
	}
	// Associate each set of source groups with its IPPerm.
	for k, g := range sourceGroups {
		p := perms[k.id1]
		p.SourceGroups = append(p.SourceGroups, g)
		perms[k.id1] = p
	}

	// Now that we have built up the IPPerms we need, we check for
	// parameter errors and build up a permKey for each permission,
	// looking up security groups from srv as we do so.
	var result []permKey
	for _, p := range perms {
		if p.FromPort > p.ToPort {
			fatalf(400, "InvalidParameterValue", "invalid port range")
		}
		k := permKey{
			protocol: p.Protocol,
			fromPort: p.FromPort,
			toPort:   p.ToPort,
		}
		for _, g := range p.SourceGroups {
			if g.OwnerId != "" && g.OwnerId != ownerId {
				fatalf(400, "InvalidGroup.NotFound", "group %q not found", g.Name)
			}
			var ec2g ec2.SecurityGroup
			switch {
			case g.Id != "":
				ec2g.Id = g.Id
			case g.Name != "":
				ec2g.Name = g.Name
			}
			k.group = srv.group(ec2g)
			if k.group == nil {
				fatalf(400, "InvalidGroup.NotFound", "group %v not found", g)
			}
			result = append(result, k)
		}
		k.group = nil
		for _, ip := range p.SourceIPs {
			k.ipAddr = ip
			result = append(result, k)
		}
	}
	return result
}

func (srv *Server) deleteSecurityGroup(w http.ResponseWriter, req *http.Request, reqId string) interface{} {
	srv.mu.Lock()
	defer srv.mu.Unlock()
	g := srv.group(ec2.SecurityGroup{
		Name: req.Form.Get("GroupName"),
		Id:   req.Form.Get("GroupId"),
	})
	if g == nil {
		fatalf(400, "InvalidGroup.NotFound", "group not found")
	}
	for _, r := range srv.reservations {
		for _, h := range r.groups {
			if h == g && r.hasRunningMachine() {
				fatalf(500, "InvalidGroup.InUse", "group is currently in use by a running instance")
			}
		}
	}
	for _, sg := range srv.groups {
		// If a group refers to itself, it's ok to delete it.
		if sg == g {
			continue
		}
		for k := range sg.perms {
			if k.group == g {
				fatalf(500, "InvalidGroup.InUse", "group is currently in use by group %q", sg.id)
			}
		}
	}

	delete(srv.groups, g.id)
	return &ec2.SimpleResp{
		XMLName:   xml.Name{"", "DeleteSecurityGroupResponse"},
		RequestId: reqId,
	}
}

func (r *reservation) hasRunningMachine() bool {
	for _, inst := range r.instances {
		if inst.state.Code != ShuttingDown.Code && inst.state.Code != Terminated.Code {
			return true
		}
	}
	return false
}

type counter int

func (c *counter) next() (i int) {
	i = int(*c)
	(*c)++
	return
}

// atoi is like strconv.Atoi but is fatal if the
// string is not well formed.
func atoi(s string) int {
	i, err := strconv.Atoi(s)
	if err != nil {
		fatalf(400, "InvalidParameterValue", "bad number: %v", err)
	}
	return i
}

func fatalf(statusCode int, code string, f string, a ...interface{}) {
	panic(&ec2.Error{
		StatusCode: statusCode,
		Code:       code,
		Message:    fmt.Sprintf(f, a...),
	})
}<|MERGE_RESOLUTION|>--- conflicted
+++ resolved
@@ -417,20 +417,6 @@
 	}
 
 	// TODO attributes still to consider:
-<<<<<<< HEAD
-	//	ImageId: 			accept anything, we can verify later
-	//	KeyName          		?
-	//	InstanceType    	?
-	//	KernelId              	?
-	//	RamdiskId             	?
-	//	AvailZone             	?
-	//	GroupName             	tag
-	//	Monitoring            	ignore?
-	//	SubnetId           		?
-	//	DisableAPITermination bool
-	//	ShutdownBehavior      string
-	//	PrivateIPAddress      string
-=======
 	//    ImageId:                  accept anything, we can verify later
 	//    KeyName                   ?
 	//    InstanceType              ?
@@ -443,7 +429,6 @@
 	//    DisableAPITermination     bool
 	//    ShutdownBehavior          string
 	//    PrivateIPAddress          string
->>>>>>> 8e4ef2c3
 
 	srv.mu.Lock()
 	defer srv.mu.Unlock()
